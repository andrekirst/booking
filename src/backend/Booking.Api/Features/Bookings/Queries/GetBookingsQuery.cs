--- conflicted
+++ resolved
@@ -11,10 +11,7 @@
 
 public record GetBookingsQuery(
     int? UserId = null,
-<<<<<<< HEAD
     TimeRange? TimeRange = null,
-=======
->>>>>>> 985c41de
     BookingStatus? Status = null
 ) : IRequest<List<BookingDto>>;
 
@@ -25,12 +22,8 @@
 {
     public async Task<List<BookingDto>> Handle(GetBookingsQuery request, CancellationToken cancellationToken)
     {
-<<<<<<< HEAD
         logger.LogInformation("Getting bookings for user {UserId} with time range {TimeRange} and status {Status}", 
             request.UserId, request.TimeRange, request.Status);
-=======
-        logger.LogInformation("Getting bookings for user {UserId} with status filter {Status}", request.UserId, request.Status);
->>>>>>> 985c41de
 
         var query = context.BookingReadModels.AsQueryable();
 
@@ -39,16 +32,12 @@
             query = query.Where(b => b.UserId == request.UserId.Value);
         }
 
-<<<<<<< HEAD
         // Apply status filter
-=======
->>>>>>> 985c41de
         if (request.Status.HasValue)
         {
             query = query.Where(b => b.Status == request.Status.Value);
         }
 
-<<<<<<< HEAD
         // Apply time range filter
         var today = DateTime.UtcNow.Date;
         var timeRange = request.TimeRange ?? TimeRange.Future; // Default to Future
@@ -62,9 +51,6 @@
             TimeRange.LastYear => query.Where(b => b.StartDate >= today.AddYears(-1)),
             _ => query.Where(b => b.EndDate >= today) // Default to Future
         };
-
-=======
->>>>>>> 985c41de
         var bookings = await query
             .OrderBy(b => b.StartDate)
             .ToListAsync(cancellationToken);
