--- conflicted
+++ resolved
@@ -1,9 +1,8 @@
-<<<<<<< HEAD
 'use client';
 
 import { useEffect, useState } from 'react';
 import { useRouter } from 'next/navigation';
-import LandingPage from './components/LandingPage';
+import LandingPage from './components/landing/LandingPage';
 
 export default function Home() {
   const [isAuthenticated, setIsAuthenticated] = useState<boolean | null>(null);
@@ -45,10 +44,5 @@
   }
 
   // Nicht angemeldet - zeige Landing Page
-=======
-import LandingPage from './components/landing/LandingPage';
-
-export default function Home() {
->>>>>>> 1a37b18b
   return <LandingPage />;
 }