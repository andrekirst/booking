'use client';

import { useState, useEffect } from 'react';
import { useRouter } from 'next/navigation';
import { Booking } from '../../lib/types/api';
import { apiClient } from '../../lib/api/client';
import CreateBookingButton from '../components/CreateBookingButton';
import ConfirmationModal from '../../components/ui/ConfirmationModal';
<<<<<<< HEAD
import { UserMenuDropdown } from '../components/ui/UserMenuDropdown';
import { getCurrentUser } from '../../lib/auth/jwt';
=======
import ViewToggle, { useViewMode } from '../components/ViewToggle';
import BookingCalendarView from '../components/BookingCalendarView';
import BookingListView from '../components/BookingListView';
import CalendarViewSkeleton from '../components/CalendarViewSkeleton';
import CompactBookingListSkeleton from '../components/CompactBookingListSkeleton';
import BookingCardSkeleton from '../components/BookingCardSkeleton';
>>>>>>> 3c393cd6

// Smooth view transition container
interface ViewTransitionContainerProps {
  children: React.ReactNode;
  viewKey: string;
}

function ViewTransitionContainer({ children, viewKey }: ViewTransitionContainerProps) {
  const [currentKey, setCurrentKey] = useState(viewKey);
  const [currentContent, setCurrentContent] = useState(children);
  const [isTransitioning, setIsTransitioning] = useState(false);

  useEffect(() => {
    if (viewKey !== currentKey) {
      setIsTransitioning(true);
      
      // First fade-out current content
      const fadeOutTimer = setTimeout(() => {
        // Switch content and key after fade-out is complete
        setCurrentContent(children);
        setCurrentKey(viewKey);
        
        // Then fade-in new content
        const fadeInTimer = setTimeout(() => {
          setIsTransitioning(false);
        }, 30); // Small delay to ensure content is switched
        
        return () => clearTimeout(fadeInTimer);
      }, 200); // Duration of fade-out
      
      return () => clearTimeout(fadeOutTimer);
    }
  }, [viewKey, currentKey, children]);

  return (
    <div className="relative min-h-[400px]">
      <div className={`transition-opacity duration-200 ease-in-out ${isTransitioning ? 'opacity-0' : 'opacity-100'}`}>
        {currentContent}
      </div>
    </div>
  );
}

// BookingCard component has been moved to BookingListView.tsx

export default function BookingsPage() {
  const router = useRouter();
  const [viewMode, setViewMode] = useViewMode();
  const [bookings, setBookings] = useState<Booking[]>([]);
  const [isLoading, setIsLoading] = useState(true);
  const [error, setError] = useState<string | null>(null);
  const [userRole, setUserRole] = useState<string | null>(null);
  const [showAcceptModal, setShowAcceptModal] = useState(false);
  const [showRejectModal, setShowRejectModal] = useState(false);
  const [selectedBookingId, setSelectedBookingId] = useState<string | null>(null);
  const [currentUser, setCurrentUser] = useState(getCurrentUser());

  const fetchBookings = async () => {
    setIsLoading(true);
    setError(null);

    try {
      const data = await apiClient.getBookings();
      setBookings(data);
    } catch (err: unknown) {
      console.error('Fehler beim Laden der Buchungen:', err);
      const errorMessage = err && typeof err === 'object' && 'message' in err 
        ? String((err as { message: string }).message) 
        : 'Fehler beim Laden der Buchungen';
      setError(errorMessage);
      
      // Handle authentication errors
      if (err && typeof err === 'object' && 'status' in err && (err as { status: number }).status === 401) {
        router.push('/login');
      }
    } finally {
      setIsLoading(false);
    }
  };

  useEffect(() => {
    fetchBookings();
    checkUserRole();
    setCurrentUser(getCurrentUser());
  }, []); // eslint-disable-line react-hooks/exhaustive-deps

  const checkUserRole = () => {
    try {
      const token = apiClient.getToken();
      if (token) {
        const tokenParts = token.split('.');
        if (tokenParts.length === 3) {
          const payload = JSON.parse(atob(tokenParts[1]));
          const role = payload['http://schemas.microsoft.com/ws/2008/06/identity/claims/role'] || payload.role;
          setUserRole(role);
        }
      }
    } catch (error) {
      console.error('Error checking user role:', error);
    }
  };

  const handleLogout = () => {
    apiClient.logout();
    router.push('/login');
  };

  const handleCreateBooking = () => {
    router.push('/bookings/new');
  };

<<<<<<< HEAD
  const handleProfileClick = () => {
    // TODO: Navigate to profile page when implemented
    console.log('Profile clicked');
  };

  const handleAdminClick = () => {
    router.push('/admin');
=======
  const handleSelectBooking = (booking: Booking) => {
    router.push(`/bookings/${booking.id}`);
  };

  const handleSelectBookingById = (bookingId: string) => {
    router.push(`/bookings/${bookingId}`);
>>>>>>> 3c393cd6
  };

  const handleAcceptBooking = (bookingId: string) => {
    setSelectedBookingId(bookingId);
    setShowAcceptModal(true);
  };

  const handleRejectBooking = (bookingId: string) => {
    setSelectedBookingId(bookingId);
    setShowRejectModal(true);
  };

  const confirmAcceptBooking = async () => {
    if (!selectedBookingId) return;
    
    try {
      await apiClient.acceptBooking(selectedBookingId);
      await fetchBookings(); // Refresh bookings to show updated status
    } catch (error) {
      console.error('Error accepting booking:', error);
      setError('Fehler beim Annehmen der Buchung');
    } finally {
      setShowAcceptModal(false);
      setSelectedBookingId(null);
    }
  };

  const confirmRejectBooking = async () => {
    if (!selectedBookingId) return;
    
    try {
      await apiClient.rejectBooking(selectedBookingId);
      await fetchBookings(); // Refresh bookings to show updated status
    } catch (error) {
      console.error('Error rejecting booking:', error);
      setError('Fehler beim Ablehnen der Buchung');
    } finally {
      setShowRejectModal(false);
      setSelectedBookingId(null);
    }
  };

  if (isLoading) {
    return (
      <div className="min-h-screen bg-gradient-to-br from-slate-50 via-blue-50 to-indigo-50 flex items-center justify-center">
        <div className="flex items-center space-x-3">
          <div className="w-8 h-8 border-4 border-blue-500/30 border-t-blue-500 rounded-full animate-spin"></div>
          <span className="text-gray-600 font-medium">Buchungen werden geladen...</span>
        </div>
      </div>
    );
  }

  return (
    <div className="min-h-screen bg-gradient-to-br from-green-50 via-blue-50 to-indigo-100">
      <div className="container mx-auto px-4 py-8">
        <div className="max-w-6xl mx-auto">
          {/* Header */}
          <div className="flex flex-col sm:flex-row sm:items-center sm:justify-between mb-8">
            <div>
              <h1 className="text-3xl md:text-4xl font-bold text-gray-900 mb-2">
                Meine Buchungen
              </h1>
              <p className="text-lg text-gray-600">
                Verwalten Sie Ihre Garten-Buchungen
              </p>
            </div>
            <div className="mt-4 sm:mt-0 flex items-center space-x-4">
              <ViewToggle 
                currentView={viewMode}
                onViewChange={setViewMode}
              />
              <CreateBookingButton
                variant="large"
                onClick={handleCreateBooking}
              />
              {currentUser && (
                <UserMenuDropdown
                  userInfo={currentUser}
                  onLogout={handleLogout}
                  onProfileClick={handleProfileClick}
                  onAdminClick={handleAdminClick}
                  position="bottom-right"
                />
              )}
            </div>
          </div>
          {/* Error Message */}
          {error && (
            <div className="flex items-center p-4 bg-red-50 rounded-xl border border-red-200 mb-6">
              <svg className="w-5 h-5 text-red-500 mr-2" fill="none" stroke="currentColor" viewBox="0 0 24 24">
                <path strokeLinecap="round" strokeLinejoin="round" strokeWidth={2} d="M12 8v4m0 4h.01M21 12a9 9 0 11-18 0 9 9 0 0118 0z" />
              </svg>
              <span className="text-red-700 text-sm">{error}</span>
              <button
                onClick={() => window.location.reload()}
                className="ml-auto inline-flex items-center px-3 py-1 bg-red-100 hover:bg-red-200 text-red-800 text-sm font-medium rounded-lg focus:outline-none focus:ring-2 focus:ring-red-500/50 transition-colors"
              >
                <svg className="w-3 h-3 mr-1" fill="none" stroke="currentColor" viewBox="0 0 24 24">
                  <path strokeLinecap="round" strokeLinejoin="round" strokeWidth={2} d="M4 4v5h.582m15.356 2A8.001 8.001 0 004.582 9m0 0H9m11 11v-5h-.581m0 0a8.003 8.003 0 01-15.357-2m15.357 2H15" />
                </svg>
                Neu laden
              </button>
            </div>
          )}

          {/* Main Content */}
          <div>
            {bookings.length === 0 ? (
              <div className="bg-white rounded-2xl shadow-xl p-12 text-center">
                <svg className="w-16 h-16 text-gray-400 mx-auto mb-6" fill="none" stroke="currentColor" viewBox="0 0 24 24">
                  <path strokeLinecap="round" strokeLinejoin="round" strokeWidth={2} d="M8 7V3a2 2 0 012-2h4a2 2 0 012 2v4m-6 0v1a2 2 0 002 2h4a2 2 0 002-2V7m-6 0H4a2 2 0 00-2 2v10a2 2 0 002 2h16a2 2 0 002-2V9a2 2 0 00-2-2h-4" />
                </svg>
                <h3 className="text-xl font-semibold text-gray-900 mb-2">
                  Noch keine Buchungen
                </h3>
                <p className="text-gray-600 mb-6">
                  Sie haben noch keine Buchungen erstellt. Starten Sie mit Ihrer ersten Buchung!
                </p>
                <CreateBookingButton
                  variant="large"
                  onClick={handleCreateBooking}
                />
              </div>
            ) : (
              <>
                {isLoading ? (
                  // Loading Skeletons
                  <>
                    {/* Calendar skeleton view */}
                    <div className={`${
                      viewMode === 'calendar' ? 'block' : 'hidden'
                    }`}>
                      <div className="flex flex-col xl:grid xl:grid-cols-3 gap-6">
                        <div className="xl:col-span-2 order-2 xl:order-1">
                          <CalendarViewSkeleton />
                        </div>
                        <div className="xl:col-span-1 order-1 xl:order-2">
                          <CompactBookingListSkeleton />
                        </div>
                      </div>
                    </div>

                    {/* List skeleton view */}
                    <div className={`${
                      viewMode === 'list' ? 'block' : 'hidden'
                    }`}>
                      <div className="grid grid-cols-1 lg:grid-cols-2 gap-6">
                        {Array.from({ length: 6 }).map((_, i) => (
                          <BookingCardSkeleton key={i} />
                        ))}
                      </div>
                    </div>
                  </>
                ) : (
                  // Smooth animated content transition
                  <ViewTransitionContainer viewKey={viewMode}>
                    {viewMode === 'calendar' ? (
                      <BookingCalendarView
                        bookings={bookings}
                        onSelectBooking={handleSelectBooking}
                        onSelectBookingById={handleSelectBookingById}
                        selectedBookingId={selectedBookingId}
                      />
                    ) : (
                      <BookingListView
                        bookings={bookings}
                        userRole={userRole}
                        onAccept={handleAcceptBooking}
                        onReject={handleRejectBooking}
                      />
                    )}
                  </ViewTransitionContainer>
                )}
              </>
            )}
          </div>
        </div>
      </div>

      {/* Confirmation Modals */}
      <ConfirmationModal
        isOpen={showAcceptModal}
        onClose={() => {
          setShowAcceptModal(false);
          setSelectedBookingId(null);
        }}
        onConfirm={confirmAcceptBooking}
        title="Buchung annehmen"
        message="Möchten Sie diese Buchung annehmen? Die Buchung wird dadurch bestätigt und für den Gast freigegeben."
        confirmText="Annehmen"
        cancelText="Abbrechen"
        type="info"
      />

      <ConfirmationModal
        isOpen={showRejectModal}
        onClose={() => {
          setShowRejectModal(false);
          setSelectedBookingId(null);
        }}
        onConfirm={confirmRejectBooking}
        title="Buchung ablehnen"
        message="Möchten Sie diese Buchung ablehnen? Der Gast wird über die Ablehnung informiert."
        confirmText="Ablehnen"
        cancelText="Abbrechen"
        type="danger"
      />
    </div>
  );
}<|MERGE_RESOLUTION|>--- conflicted
+++ resolved
@@ -6,17 +6,14 @@
 import { apiClient } from '../../lib/api/client';
 import CreateBookingButton from '../components/CreateBookingButton';
 import ConfirmationModal from '../../components/ui/ConfirmationModal';
-<<<<<<< HEAD
 import { UserMenuDropdown } from '../components/ui/UserMenuDropdown';
 import { getCurrentUser } from '../../lib/auth/jwt';
-=======
 import ViewToggle, { useViewMode } from '../components/ViewToggle';
 import BookingCalendarView from '../components/BookingCalendarView';
 import BookingListView from '../components/BookingListView';
 import CalendarViewSkeleton from '../components/CalendarViewSkeleton';
 import CompactBookingListSkeleton from '../components/CompactBookingListSkeleton';
 import BookingCardSkeleton from '../components/BookingCardSkeleton';
->>>>>>> 3c393cd6
 
 // Smooth view transition container
 interface ViewTransitionContainerProps {
@@ -128,7 +125,6 @@
     router.push('/bookings/new');
   };
 
-<<<<<<< HEAD
   const handleProfileClick = () => {
     // TODO: Navigate to profile page when implemented
     console.log('Profile clicked');
@@ -136,14 +132,14 @@
 
   const handleAdminClick = () => {
     router.push('/admin');
-=======
+  };
+
   const handleSelectBooking = (booking: Booking) => {
     router.push(`/bookings/${booking.id}`);
   };
 
   const handleSelectBookingById = (bookingId: string) => {
     router.push(`/bookings/${bookingId}`);
->>>>>>> 3c393cd6
   };
 
   const handleAcceptBooking = (bookingId: string) => {
