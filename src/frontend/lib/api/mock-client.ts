import { ApiClient } from './client';
import { ApiError } from './errors';
import { 
  ApproveUserResponse,
  User, 
  UserRole, 
  Booking,
  BookingAvailability,
  BookingStatus,
  CreateBookingRequest,
  EmailSettings,
  EmailSettingsResponse,
  LoginRequest, 
  LoginResponse,
  PendingUser,
  RegisterRequest,
  RegisterResponse,
  RejectUserResponse,
  ResendVerificationRequest,
  ResendVerificationResponse,
  SleepingAccommodation,
  AccommodationType,
  TestEmailRequest,
  TestEmailResponse,
  TimeRange,
  UpdateBookingRequest,
  UpdateEmailSettingsRequest,
  VerifyEmailRequest,
  VerifyEmailResponse
} from '../types/api';

export class MockApiClient implements ApiClient {
  private authenticated = true; // Set to true for development/testing
  private currentUser: User | null = null;
  private token: string | null = 'mock-admin-token';

  constructor() {
    // Set default admin user for mock client
    this.currentUser = {
      id: '1',
      email: 'admin@booking.com',
      firstName: 'Admin',
      lastName: 'User',
      role: UserRole.Administrator,
      isActive: true,
      createdAt: '2025-01-01T00:00:00Z',
      changedAt: '2025-01-01T00:00:00Z',
    };
  }
  
  // Mock email settings storage
  private mockEmailSettings: EmailSettings = {
    smtpHost: '',
    smtpPort: 587,
    smtpUsername: '',
    smtpPassword: '',
    fromName: 'Booking System',
    fromEmail: '',
    useTls: true,
    isConfigured: false
  };
  
  // Mock pending users storage
  private mockPendingUsers: PendingUser[] = [
    {
      id: 1,
      email: 'test@example.com',
      firstName: 'Test',
      lastName: 'User',
      registrationDate: '2025-01-20T10:00:00Z',
      emailVerifiedAt: '2025-01-20T10:05:00Z',
      emailVerified: true
    }
  ];

  // Mock data
  private mockUsers: User[] = [
    {
      id: '1',
      email: 'admin@booking.com',
      firstName: 'Admin',
      lastName: 'User',
      role: UserRole.Administrator,
      isActive: true,
      createdAt: '2025-01-01T00:00:00Z',
      changedAt: '2025-01-01T00:00:00Z',
    },
    {
      id: '2',
      email: 'member@booking.com',
      firstName: 'Familie',
      lastName: 'Mitglied',
      role: UserRole.Member,
      isActive: true,
      createdAt: '2025-01-01T00:00:00Z',
      changedAt: '2025-01-01T00:00:00Z',
    },
    {
      id: '3',
      email: 'test@example.com',
      firstName: 'Test',
      lastName: 'User',
      role: UserRole.Member,
      isActive: true,
      createdAt: '2025-01-01T00:00:00Z',
      changedAt: '2025-01-01T00:00:00Z',
    },
  ];

  private mockBookings: Booking[] = [
    {
      id: '123e4567-e89b-12d3-a456-426614174000',
      userId: 1,
      userName: 'Admin User',
      userEmail: 'admin@booking.com',
      startDate: '2025-01-15',
      endDate: '2025-01-17',
      status: BookingStatus.Confirmed,
      notes: 'Weekend retreat',
      bookingItems: [
        {
          sleepingAccommodationId: 'room-1',
          sleepingAccommodationName: 'Main Bedroom',
          personCount: 2,
        }
      ],
      totalPersons: 2,
      numberOfNights: 2,
      createdAt: '2025-01-09T10:00:00Z',
      changedAt: '2025-01-09T10:00:00Z',
    },
    {
      id: '987fcdeb-51d2-43a1-b321-654987321098',
      userId: 2,
      userName: 'Test User',
      userEmail: 'test@example.com',
      startDate: '2025-01-20',
      endDate: '2025-01-22',
      status: BookingStatus.Pending,
      notes: 'Family gathering',
      bookingItems: [
        {
          sleepingAccommodationId: 'room-2',
          sleepingAccommodationName: 'Guest Room',
          personCount: 4,
        }
      ],
      totalPersons: 4,
      numberOfNights: 2,
      createdAt: '2025-01-08T15:30:00Z',
      changedAt: '2025-01-08T15:30:00Z',
    },
    {
      id: 'aaa11111-2222-3333-4444-555555555555',
      userId: 3,
      userName: 'Member User',
      userEmail: 'member@booking.com',
      startDate: '2025-01-25',
      endDate: '2025-01-27',
      status: BookingStatus.Accepted,
      notes: 'Accepted booking',
      bookingItems: [
        {
          sleepingAccommodationId: 'room-1',
          sleepingAccommodationName: 'Main Bedroom',
          personCount: 2,
        }
      ],
      totalPersons: 2,
      numberOfNights: 2,
      createdAt: '2025-01-07T12:00:00Z',
      changedAt: '2025-01-07T14:00:00Z',
    },
    {
      id: 'bbb22222-3333-4444-5555-666666666666',
      userId: 4,
      userName: 'Another User',
      userEmail: 'another@example.com',
      startDate: '2025-01-30',
      endDate: '2025-02-01',
      status: BookingStatus.Rejected,
      notes: 'Unfortunately rejected',
      bookingItems: [
        {
          sleepingAccommodationId: 'room-3',
          sleepingAccommodationName: 'Small Room',
          personCount: 1,
        }
      ],
      totalPersons: 1,
      numberOfNights: 2,
      createdAt: '2025-01-06T09:00:00Z',
      changedAt: '2025-01-06T16:00:00Z',
    },
  ];

  async login(credentials: LoginRequest): Promise<LoginResponse> {
    // Simulate network delay
    await this.delay(500);

    // Mock authentication logic
    const user = this.mockUsers.find(u => u.email === credentials.email);
    
    if (!user) {
      throw new ApiError('Invalid credentials', 401);
    }

    // Simple password check (in real app, this would be hashed)
    const validPasswords: Record<string, string> = {
      'admin@booking.com': 'admin123',
      'member@booking.com': 'member123',
      'test@example.com': 'test123',
    };

    if (validPasswords[credentials.email] !== credentials.password) {
      throw new ApiError('Invalid credentials', 401);
    }

    this.authenticated = true;
    this.currentUser = user;

    return {
      token: `mock-jwt-token-${user.id}`,
      user,
    };
  }

  async register(request: RegisterRequest): Promise<RegisterResponse> {
    // Simulate network delay
    await this.delay(800);

    // Check if user already exists
    const existingUser = this.mockUsers.find(u => u.email === request.email);
    if (existingUser) {
      throw new ApiError('Email already registered', 400);
    }

    // Create new user
    const newUser: User = {
      id: `mock-user-${Date.now()}`,
      email: request.email,
      firstName: request.firstName,
      lastName: request.lastName,
      role: UserRole.Member,
      isActive: false, // Needs admin approval
      createdAt: new Date().toISOString(),
    };

    // Add to mock users
    this.mockUsers.push(newUser);

    return {
      message: 'Registration successful. Please check your email for verification.',
      userId: newUser.id,
    };
  }

  async verifyEmail(request: VerifyEmailRequest): Promise<VerifyEmailResponse> {
    // Simulate network delay
    await this.delay(600);

    // Mock token validation (in real app, this would be validated server-side)
    if (!request.token || request.token.length < 20) {
      throw new ApiError('Invalid or expired verification token', 400);
    }

    // Find user by token (simplified mock logic)
    const user = this.mockUsers.find(u => !u.isActive);
    if (!user) {
      throw new ApiError('Verification token not found or already used', 400);
    }

    // Mark user as email verified (in real app, would set EmailVerified = true)
    user.isActive = true;

    return {
      message: 'E-Mail-Adresse erfolgreich bestätigt.',
      requiresApproval: true // In mock, always requires admin approval
    };
  }

  async resendVerification(request: ResendVerificationRequest): Promise<ResendVerificationResponse> {
    // Simulate network delay
    await this.delay(800);

    // Check if user exists
    const user = this.mockUsers.find(u => u.email === request.email);
    if (!user) {
      throw new ApiError('No account found with this email address', 404);
    }

    if (user.isActive) {
      throw new ApiError('This email address is already verified', 400);
    }

    return {
      message: 'Ein neuer Bestätigungslink wurde an Ihre E-Mail-Adresse gesendet.'
    };
  }

  async logout(): Promise<void> {
    await this.delay(200);
    this.authenticated = false;
    this.currentUser = null;
  }

<<<<<<< HEAD
  async getBookings(timeRange?: TimeRange): Promise<Booking[]> {
=======
  async getBookings(status?: BookingStatus): Promise<Booking[]> {
>>>>>>> 985c41de
    await this.delay(300);

    if (!this.authenticated) {
      throw new ApiError('Unauthorized', 401);
    }

<<<<<<< HEAD
    const today = new Date().toISOString().split('T')[0];
    const thirtyDaysAgo = new Date(Date.now() - 30 * 24 * 60 * 60 * 1000).toISOString().split('T')[0];
    const oneYearAgo = new Date(Date.now() - 365 * 24 * 60 * 60 * 1000).toISOString().split('T')[0];

    let filteredBookings = [...this.mockBookings];
    
    if (timeRange !== undefined) {
      switch (timeRange) {
        case TimeRange.Future:
          filteredBookings = filteredBookings.filter(b => b.startDate >= today);
          break;
        case TimeRange.All:
          // No filter, return all
          break;
        case TimeRange.Past:
          filteredBookings = filteredBookings.filter(b => b.startDate < today);
          break;
        case TimeRange.Last30Days:
          filteredBookings = filteredBookings.filter(b => b.startDate >= thirtyDaysAgo);
          break;
        case TimeRange.LastYear:
          filteredBookings = filteredBookings.filter(b => b.startDate >= oneYearAgo);
          break;
        default:
          // Default to Future
          filteredBookings = filteredBookings.filter(b => b.startDate >= today);
      }
    } else {
      // Default to Future
      filteredBookings = filteredBookings.filter(b => b.startDate >= today);
    }

    return filteredBookings;
=======
    // Filter by status if provided
    if (status !== undefined) {
      return this.mockBookings.filter(booking => booking.status === status);
    }

    return this.mockBookings;
>>>>>>> 985c41de
  }

  async healthCheck(): Promise<{ status: string }> {
    await this.delay(100);
    return { status: 'healthy' };
  }

  // Booking CRUD operations
  async getBookingById(id: string): Promise<Booking> {
    await this.delay(200);
    if (!this.authenticated) {
      throw new ApiError('Unauthorized', 401);
    }

    const booking = this.mockBookings.find(b => b.id === id);
    if (!booking) {
      throw new ApiError('Booking not found', 404);
    }
    return booking;
  }

  async createBooking(booking: CreateBookingRequest): Promise<Booking> {
    await this.delay(400);
    if (!this.authenticated) {
      throw new ApiError('Unauthorized', 401);
    }

    const newBooking: Booking = {
      id: `mock-booking-${Date.now()}`,
      userId: typeof this.currentUser?.id === 'number' ? this.currentUser.id : 1,
      userName: this.currentUser?.firstName + ' ' + this.currentUser?.lastName || 'Unknown',
      userEmail: this.currentUser?.email || 'unknown@example.com',
      startDate: booking.startDate,
      endDate: booking.endDate,
      status: BookingStatus.Pending,
      notes: booking.notes,
      bookingItems: booking.bookingItems.map(item => ({
        sleepingAccommodationId: item.sleepingAccommodationId,
        sleepingAccommodationName: `Mock Room ${item.sleepingAccommodationId}`,
        personCount: item.personCount,
      })),
      totalPersons: booking.bookingItems.reduce((sum, item) => sum + item.personCount, 0),
      numberOfNights: Math.ceil((new Date(booking.endDate).getTime() - new Date(booking.startDate).getTime()) / (1000 * 60 * 60 * 24)),
      createdAt: new Date().toISOString(),
      changedAt: new Date().toISOString(),
    };

    this.mockBookings.push(newBooking);
    return newBooking;
  }

  async updateBooking(id: string, booking: UpdateBookingRequest): Promise<Booking> {
    await this.delay(300);
    if (!this.authenticated) {
      throw new ApiError('Unauthorized', 401);
    }

    const existingBooking = this.mockBookings.find(b => b.id === id);
    if (!existingBooking) {
      throw new ApiError('Booking not found', 404);
    }

    const updatedBooking: Booking = {
      ...existingBooking,
      startDate: booking.startDate,
      endDate: booking.endDate,
      notes: booking.notes,
      bookingItems: booking.bookingItems.map(item => ({
        sleepingAccommodationId: item.sleepingAccommodationId,
        sleepingAccommodationName: `Mock Room ${item.sleepingAccommodationId}`,
        personCount: item.personCount,
      })),
      totalPersons: booking.bookingItems.reduce((sum, item) => sum + item.personCount, 0),
      numberOfNights: Math.ceil((new Date(booking.endDate).getTime() - new Date(booking.startDate).getTime()) / (1000 * 60 * 60 * 24)),
      changedAt: new Date().toISOString(),
    };

    const index = this.mockBookings.findIndex(b => b.id === id);
    this.mockBookings[index] = updatedBooking;
    return updatedBooking;
  }

  async cancelBooking(id: string): Promise<void> {
    await this.delay(200);
    if (!this.authenticated) {
      throw new ApiError('Unauthorized', 401);
    }

    const booking = this.mockBookings.find(b => b.id === id);
    if (!booking) {
      throw new ApiError('Booking not found', 404);
    }

    booking.status = BookingStatus.Cancelled;
    booking.changedAt = new Date().toISOString();
  }

  async confirmBooking(id: string): Promise<void> {
    await this.delay(200);
    if (!this.authenticated) {
      throw new ApiError('Unauthorized', 401);
    }

    const booking = this.mockBookings.find(b => b.id === id);
    if (!booking) {
      throw new ApiError('Booking not found', 404);
    }

    booking.status = BookingStatus.Confirmed;
    booking.changedAt = new Date().toISOString();
  }

  async acceptBooking(id: string): Promise<void> {
    await this.delay(200);
    if (!this.authenticated) {
      throw new ApiError('Unauthorized', 401);
    }

    const booking = this.mockBookings.find(b => b.id === id);
    if (!booking) {
      throw new ApiError('Booking not found', 404);
    }

    booking.status = BookingStatus.Accepted;
    booking.changedAt = new Date().toISOString();
  }

  async rejectBooking(id: string): Promise<void> {
    await this.delay(200);
    if (!this.authenticated) {
      throw new ApiError('Unauthorized', 401);
    }

    const booking = this.mockBookings.find(b => b.id === id);
    if (!booking) {
      throw new ApiError('Booking not found', 404);
    }

    booking.status = BookingStatus.Rejected;
    booking.changedAt = new Date().toISOString();
  }

  async checkAvailability(startDate: string, endDate: string, excludeBookingId?: string): Promise<BookingAvailability> {
    await this.delay(300);
    if (!this.authenticated) {
      throw new ApiError('Unauthorized', 401);
    }

    // Note: excludeBookingId parameter is not used in mock implementation
    // eslint-disable-next-line @typescript-eslint/no-unused-vars
    const _ = excludeBookingId;

    // Mock availability data
    return {
      startDate,
      endDate,
      accommodations: [
        {
          id: 'room-1',
          name: 'Main Bedroom',
          maxCapacity: 4,
          isAvailable: true,
          availableCapacity: 2,
          conflictingBookings: [],
        },
        {
          id: 'room-2', 
          name: 'Guest Room',
          maxCapacity: 4,
          isAvailable: true,
          availableCapacity: 4,
          conflictingBookings: [],
        }
      ]
    };
  }

  // Sleeping Accommodations CRUD operations
  async getSleepingAccommodations(includeInactive?: boolean): Promise<SleepingAccommodation[]> {
    await this.delay(250);
    if (!this.authenticated) {
      throw new ApiError('Unauthorized', 401);
    }

    const mockAccommodations: SleepingAccommodation[] = [
      {
        id: 'room-1',
        name: 'Main Bedroom',
        type: AccommodationType.Room,
        maxCapacity: 4,
        isActive: true,
        createdAt: '2025-01-01T00:00:00Z',
        changedAt: '2025-01-01T00:00:00Z',
      },
      {
        id: 'room-2',
        name: 'Guest Room', 
        type: AccommodationType.Room,
        maxCapacity: 4,
        isActive: true,
        createdAt: '2025-01-01T00:00:00Z',
        changedAt: '2025-01-01T00:00:00Z',
      },
      {
        id: 'room-3',
        name: 'Inactive Room',
        type: AccommodationType.Room,
        maxCapacity: 2,
        isActive: false,
        createdAt: '2025-01-01T00:00:00Z',
        changedAt: '2025-01-01T00:00:00Z',
      }
    ];

    return includeInactive ? mockAccommodations : mockAccommodations.filter(acc => acc.isActive);
  }

  async getSleepingAccommodationById(id: string): Promise<SleepingAccommodation> {
    await this.delay(200);
    if (!this.authenticated) {
      throw new ApiError('Unauthorized', 401);
    }

    const accommodations = await this.getSleepingAccommodations(true);
    const accommodation = accommodations.find(acc => acc.id === id);
    if (!accommodation) {
      throw new ApiError('Sleeping accommodation not found', 404);
    }
    return accommodation;
  }

  async createSleepingAccommodation(accommodation: Partial<SleepingAccommodation>): Promise<SleepingAccommodation> {
    await this.delay(400);
    if (!this.authenticated) {
      throw new ApiError('Unauthorized', 401);
    }

    return {
      id: `accommodation-${Date.now()}`,
      name: accommodation.name || 'New Room',
      type: accommodation.type || AccommodationType.Room,
      maxCapacity: accommodation.maxCapacity || 2,
      isActive: accommodation.isActive ?? true,
      createdAt: new Date().toISOString(),
      changedAt: new Date().toISOString(),
    };
  }

  async updateSleepingAccommodation(id: string, accommodation: Partial<SleepingAccommodation>): Promise<SleepingAccommodation> {
    await this.delay(300);
    if (!this.authenticated) {
      throw new ApiError('Unauthorized', 401);
    }

    const existing = await this.getSleepingAccommodationById(id);
    return {
      ...existing,
      ...accommodation,
      id, // Ensure ID doesn't change
      changedAt: new Date().toISOString(),
    };
  }

  async deleteSleepingAccommodation(id: string): Promise<void> {
    await this.delay(200);
    if (!this.authenticated) {
      throw new ApiError('Unauthorized', 401);
    }

    // In a real implementation, this would delete the accommodation
    // For mock, we just check if it exists
    await this.getSleepingAccommodationById(id);
  }

  // Utility methods for testing
  setAuthenticated(authenticated: boolean): void {
    this.authenticated = authenticated;
    if (authenticated && !this.currentUser) {
      this.currentUser = this.mockUsers[0]; // Default to admin
    }
  }

  addMockBooking(booking: Booking): void {
    this.mockBookings.push(booking);
  }

  clearMockBookings(): void {
    this.mockBookings = [];
  }

  simulateError(shouldError: boolean = true): void {
    if (shouldError) {
      this.getBookings = async () => {
        throw new ApiError('Simulated server error', 500);
      };
    }
  }

  private delay(ms: number): Promise<void> {
    return new Promise(resolve => setTimeout(resolve, ms));
  }

  // Token management
  setToken(token: string): void {
    this.token = token;
  }

  getToken(): string | null {
    return this.token;
  }

  // Admin debug methods  
  // eslint-disable-next-line @typescript-eslint/no-explicit-any
  async debugBookingEvents(): Promise<any> {
    await this.delay(500);
    if (!this.authenticated) {
      throw new ApiError('Unauthorized', 401);
    }

    // Mock debug information
    return {
      totalEvents: 42,
      readModels: 15,
      recentEvents: [
        {
          eventType: 'BookingCreated',
          version: 1,
          aggregateId: '123e4567-e89b-12d3-a456-426614174000',
          timestamp: '2025-01-15T10:00:00Z',
        },
        {
          eventType: 'BookingConfirmed',
          version: 2,
          aggregateId: '123e4567-e89b-12d3-a456-426614174000',
          timestamp: '2025-01-15T11:00:00Z',
        }
      ],
      bookingEvents: [
        {
          eventType: 'BookingCreated',
          version: 1,
          aggregateId: '123e4567-e89b-12d3-a456-426614174000',
          timestamp: '2025-01-15T10:00:00Z',
        }
      ]
    };
  }

  async rebuildBookingProjections(): Promise<{ message: string }> {
    await this.delay(2000); // Simulate longer operation
    if (!this.authenticated) {
      throw new ApiError('Unauthorized', 401);
    }

    return {
      message: 'Projections successfully rebuilt'
    };
  }

  // Admin user management
  async getPendingUsers(): Promise<PendingUser[]> {
    await this.delay(500);
    if (!this.authenticated) {
      throw new ApiError('Unauthorized', 401);
    }

    return [...this.mockPendingUsers];
  }

  async approveUser(userId: number): Promise<ApproveUserResponse> {
    await this.delay(800);
    if (!this.authenticated) {
      throw new ApiError('Unauthorized', 401);
    }

    const userIndex = this.mockPendingUsers.findIndex(u => u.id === userId);
    if (userIndex === -1) {
      throw new ApiError('User not found', 404);
    }

    const user = this.mockPendingUsers[userIndex];
    this.mockPendingUsers.splice(userIndex, 1); // Remove from pending list

    return {
      message: `Benutzer ${user.firstName} ${user.lastName} wurde erfolgreich freigegeben.`
    };
  }

  // eslint-disable-next-line @typescript-eslint/no-unused-vars
  async rejectUser(userId: number, reason?: string): Promise<RejectUserResponse> {
    await this.delay(800);
    if (!this.authenticated) {
      throw new ApiError('Unauthorized', 401);
    }

    const userIndex = this.mockPendingUsers.findIndex(u => u.id === userId);
    if (userIndex === -1) {
      throw new ApiError('User not found', 404);
    }

    const user = this.mockPendingUsers[userIndex];
    this.mockPendingUsers.splice(userIndex, 1);
    return { message: `Benutzer ${user.firstName} ${user.lastName} wurde abgelehnt.` };
  }

  // Email Settings
  async getEmailSettings(): Promise<EmailSettings> {
    await this.delay(500);
    if (!this.authenticated) {
      throw new ApiError('Unauthorized', 401);
    }

    return { ...this.mockEmailSettings };
  }

  async updateEmailSettings(settings: UpdateEmailSettingsRequest): Promise<EmailSettingsResponse> {
    await this.delay(800);
    if (!this.authenticated) {
      throw new ApiError('Unauthorized', 401);
    }

    // Update mock settings
    this.mockEmailSettings = {
      ...settings,
      isConfigured: true
    };

    return {
      message: 'E-Mail-Einstellungen wurden erfolgreich gespeichert.',
      settings: { ...this.mockEmailSettings }
    };
  }

  async testEmailSettings(request: TestEmailRequest): Promise<TestEmailResponse> {
    await this.delay(2000); // Longer delay to simulate email sending
    if (!this.authenticated) {
      throw new ApiError('Unauthorized', 401);
    }

    // Simulate test based on current settings
    if (!this.mockEmailSettings.isConfigured) {
      throw new ApiError('E-Mail-Einstellungen müssen erst konfiguriert werden.', 400);
    }

    // Mock success/failure based on settings
    const isValidConfig = this.mockEmailSettings.smtpHost && 
                         this.mockEmailSettings.smtpUsername && 
                         this.mockEmailSettings.fromEmail;

    if (!isValidConfig) {
      throw new ApiError('Ungültige E-Mail-Konfiguration. Bitte überprüfen Sie Ihre Einstellungen.', 400);
    }

    return {
      message: `Test-E-Mail wurde erfolgreich an ${request.toEmail} gesendet.`,
      success: true
    };
  }
}

export const mockApiClient = new MockApiClient();<|MERGE_RESOLUTION|>--- conflicted
+++ resolved
@@ -304,59 +304,48 @@
     this.currentUser = null;
   }
 
-<<<<<<< HEAD
-  async getBookings(timeRange?: TimeRange): Promise<Booking[]> {
-=======
-  async getBookings(status?: BookingStatus): Promise<Booking[]> {
->>>>>>> 985c41de
+  async getBookings(timeRange?: TimeRange, status?: BookingStatus): Promise<Booking[]> {
     await this.delay(300);
 
     if (!this.authenticated) {
       throw new ApiError('Unauthorized', 401);
     }
 
-<<<<<<< HEAD
     const today = new Date().toISOString().split('T')[0];
     const thirtyDaysAgo = new Date(Date.now() - 30 * 24 * 60 * 60 * 1000).toISOString().split('T')[0];
     const oneYearAgo = new Date(Date.now() - 365 * 24 * 60 * 60 * 1000).toISOString().split('T')[0];
 
     let filteredBookings = [...this.mockBookings];
     
-    if (timeRange !== undefined) {
-      switch (timeRange) {
-        case TimeRange.Future:
-          filteredBookings = filteredBookings.filter(b => b.startDate >= today);
-          break;
-        case TimeRange.All:
-          // No filter, return all
-          break;
-        case TimeRange.Past:
-          filteredBookings = filteredBookings.filter(b => b.startDate < today);
-          break;
-        case TimeRange.Last30Days:
-          filteredBookings = filteredBookings.filter(b => b.startDate >= thirtyDaysAgo);
-          break;
-        case TimeRange.LastYear:
-          filteredBookings = filteredBookings.filter(b => b.startDate >= oneYearAgo);
-          break;
-        default:
-          // Default to Future
-          filteredBookings = filteredBookings.filter(b => b.startDate >= today);
-      }
-    } else {
-      // Default to Future
-      filteredBookings = filteredBookings.filter(b => b.startDate >= today);
+    // Apply status filter first
+    if (status !== undefined) {
+      filteredBookings = filteredBookings.filter(booking => booking.status === status);
+    }
+    
+    // Apply time range filter (use endDate for Future/Past like in backend)
+    const timeRangeToUse = timeRange ?? TimeRange.Future; // Default to Future
+    switch (timeRangeToUse) {
+      case TimeRange.Future:
+        filteredBookings = filteredBookings.filter(b => b.endDate >= today);
+        break;
+      case TimeRange.All:
+        // No filter, keep all
+        break;
+      case TimeRange.Past:
+        filteredBookings = filteredBookings.filter(b => b.endDate < today);
+        break;
+      case TimeRange.Last30Days:
+        filteredBookings = filteredBookings.filter(b => b.startDate >= thirtyDaysAgo);
+        break;
+      case TimeRange.LastYear:
+        filteredBookings = filteredBookings.filter(b => b.startDate >= oneYearAgo);
+        break;
+      default:
+        // Default to Future
+        filteredBookings = filteredBookings.filter(b => b.endDate >= today);
     }
 
     return filteredBookings;
-=======
-    // Filter by status if provided
-    if (status !== undefined) {
-      return this.mockBookings.filter(booking => booking.status === status);
-    }
-
-    return this.mockBookings;
->>>>>>> 985c41de
   }
 
   async healthCheck(): Promise<{ status: string }> {
