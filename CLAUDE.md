# Claude Instructions

Diese Datei enthält Richtlinien und Projektinformationen für Claude AI-Sessions, um optimal in diesem Projekt zu arbeiten.

## Projekt-Übersicht

### Ziel der Software
Das Projekt ist eine Buchungsplattform für einen Garten, die es Familienmitgliedern ermöglicht, Übernachtungen zu buchen. Die Software funktioniert wie ein Hotel-Buchungssystem für ein einzelnes Haus/Garten.

### Rollen
- **Administrator**: Berechtigt Familienmitglieder, verwaltet Räume und Schlafplätze, konfiguriert Schlafmöglichkeiten
- **Familienmitglied**: Kann eine oder mehrere Nächte buchen

### Kernfunktionen
- Buchung von ein oder mehreren Nächten mit Datumsbereich
- Auswahl und Buchung von Räumen mit Personenanzahl
- Anpassung bestehender Buchungen (Datum, Räume, Personen)
- Stornierung von Buchungen
- Benutzerregistrierung und -anmeldung (E-Mail oder Google-Account)
- Administratorfreigabe für Buchungsrechte

### Technologie-Stack
- **Platform**: Raspberry PI Zero 2 W
- **Backend**: .NET 9 Native AOT (maximale Performance)
- **Frontend**: Next.js mit TypeScript und Tailwind CSS
- **Datenbank**: PostgreSQL
- **Datenzugriff**: Entity Framework Core

### Besondere Anforderungen
- Maximale Performance für Raspberry PI Zero 2 W
- Hohe Sicherheitsstandards (Gerät hinter Fritzbox)
- Entity Framework Core für Datenbankzugriff

### Performance-Grundsätze
**WICHTIG - Backend-First Prinzip**: Datenverarbeitung wie Sortierung, Filterung, Paginierung und Aggregation muss IMMER backend-seitig implementiert werden. Dies reduziert:
- Netzwerk-Traffic (kleinere Datenmengen)
- Client-seitige Verarbeitungszeit
- Speicherverbrauch im Browser
- Besonders kritisch auf schwacher Hardware (Raspberry Pi)

**Beispiele:**
- ❌ Client: `data.sort((a, b) => new Date(b.date) - new Date(a.date))`
- ✅ Backend: API-Endpoint mit `ORDER BY startDate DESC`
- ❌ Client: `data.filter(item => item.status === 'active')`
- ✅ Backend: API-Parameter `?status=active`

### API-Client Verwendung - KRITISCH!
**NIEMALS direkte fetch() Aufrufe verwenden!** Alle API-Kommunikation MUSS über den konfigurierten API-Client erfolgen:

**❌ FALSCH - Direkte fetch-Aufrufe:**
```javascript
const response = await fetch('/api/auth/login', {
  method: 'POST',
  headers: { 'Content-Type': 'application/json' },
  body: JSON.stringify(credentials)
});
```

**✅ RICHTIG - API-Client verwenden:**
```javascript
const { apiClient } = useApi();
const response = await apiClient.login(credentials);
```

**Warum API-Client verwenden:**
- ✅ Verwendet konfigurierte Backend-URL (`NEXT_PUBLIC_API_URL`)
- ✅ Konsistente Error-Behandlung
- ✅ Automatisches Token-Management
- ✅ TypeScript-Type-Safety
- ✅ Mock-Support für Tests
- ❌ Direkte fetch verwendet hardcodierten localhost:3000

**Bei JEDER neuen API-Funktion:**
1. Type-Interfaces in `lib/types/api.ts` definieren
2. Methode zu `ApiClient` Interface hinzufügen
3. Implementation in `HttpApiClient` hinzufügen
4. Mock-Implementation in `MockApiClient` hinzufügen
5. Komponenten verwenden `const { apiClient } = useApi()`

## 0. Anwendungs-Status-Tracking für Context-Management

### Übersicht über verfügbare Analyse-Tools
Das Projekt verfügt über automatisierte Analyse-Scripts für besseres Context-Management:

#### 📊 APPLICATION_STATUS.md - Zentraler Anwendungsstand
- **Zweck**: Vollständige Übersicht über aktuelle Anwendungsstruktur
- **Inhalt**: Frontend-Komponenten, API-Endpoints, Routen, Datenmodelle
- **Update**: Automatisch über `./scripts/analyze-application.sh`
- **Verwendung**: Lies diese Datei VOR jeder neuen Task für Context

#### 🔧 Verfügbare Analyse-Scripts
```bash
# 1. Vollständige Anwendungsanalyse (immer zuerst ausführen)
./scripts/analyze-application.sh

# 2. Detaillierte API-Endpoint-Analyse  
./scripts/analyze-api-endpoints.sh

# 3. Frontend-Komponenten-Details
./scripts/analyze-frontend-components.sh

# 4. Komponenten-Verwendung-Tracking
./scripts/analyze-component-usage.sh
```

#### 🎯 OBLIGATORISCHE Verwendung der Scripts
**VOR jeder neuen Task/Issue-Bearbeitung:**
1. **IMMER** `./scripts/analyze-application.sh` ausführen
2. `APPLICATION_STATUS.md` lesen für aktuellen Context
3. Bei API-Changes: `./scripts/analyze-api-endpoints.sh` ausführen  
4. Bei Frontend-Änderungen: relevante Frontend-Scripts nutzen

#### 📈 Context-Management Best Practices
- **Verhindert Duplikationen**: Prüfe existierende Komponenten vor Neuerstellung
- **Bessere Architektur-Entscheidungen**: Verstehe bestehende Patterns
- **Effizienter Development**: Weniger Zeit für Codebase-Exploration
- **Konsistenz**: Folge bestehenden Konventionen und Strukturen

### APPLICATION_STATUS.md als Referenz
Die `APPLICATION_STATUS.md` Datei ist der zentrale Referenzpunkt für:
- **Verfügbare Frontend-Komponenten** (65+ Komponenten)
- **API-Endpoints** (6 Controller, 25+ Endpoints)  
- **Routen/Seiten** (13 verfügbare Routen)
- **Datenmodelle** (5 Entities, 2 Read Models)
- **Technologie-Stack** (aktueller Stand)

**WICHTIG**: Diese Datei MUSS vor jeder Entwicklungsaufgabe konsultiert werden!

## 1. Anforderungen aus requirements.md nutzen
- Verwende die Datei `requirements.md` als zentrale Quelle für fachliche und technische Anforderungen.
- Neue Issues, Features oder Tasks werden auf Basis der Anforderungen in `requirements.md` erstellt.
- Bei der Umsetzung von Anforderungen prüfe regelmäßig, ob sie vollständig und korrekt umgesetzt wurden.

## 2. Code-Stil und Konventionen
- Folge den in diesem Projekt üblichen Code-Konventionen (z. B. Benennung, Einrückung, Kommentare).
- Schreibe klaren, gut dokumentierten und wartbaren Code.
- Nutze, wenn möglich, bestehende Funktionen und Module wieder.
- **C# 12 Konventionen**:
  - **Primary Constructors**: Verwende Primary Constructors für Klassen mit Dependency Injection
    - Beispiel: `public class EventStore(BookingDbContext context, IEventSerializer serializer) : IEventStore`
    - Entferne explizite private readonly Fields zugunsten der Parameter-Captures
  - **Expression-bodied Members**: Nutze Expression-bodied Properties für einfache Get-Only Properties
    - Beispiel: `public DbSet<User> Users => Set<User>();`
  - **Brace-Formatierung**: ALLE if-Statements müssen Braces verwenden, auch bei einzeiligen Anweisungen
    - Korrekt: `if (condition) { throw new ArgumentException(); }`
    - Falsch: `if (condition) throw new ArgumentException();`
  - **Performance-Optimierungen**:
    - Verwende `Count == 0` statt `!Any()` für Listen
    - Nutze Ternary Operators für einfache Conditional Returns
    - Beispiel: `return snapshot == null ? null : eventSerializer.DeserializeSnapshot<T>(snapshot.SnapshotData);`
  - **Async/Await Best Practices**:
    - Verwende `await using` statt `using` für IAsyncDisposable
    - Beispiel: `await using var transaction = await context.Database.BeginTransactionAsync();`

## 3. Commit-Nachrichten
- Verwende beschreibende Commit-Nachrichten auf Englisch oder Deutsch.
- Nutze das Conventional-Commits-Format (z. B. `feat: add booking validation`, `fix: behebe Fehler bei der Datumsauswahl`).
- Nach jeder Tätigkeit (Teilaufgabe) ist ein Commit durchzuführen und nach GitHub zu pushen.
- Die Commit-Nachricht soll kurz beschreiben, was geändert wurde.

## 4. Umsetzungsplan
- **ALLERERSTER SCHRITT**: Branch-Workflow aus Abschnitt 11 und 12 durchführen - KEINE AUSNAHMEN!
- Vor der Umsetzung eines Issues erstellt Copilot einen kurzen Umsetzungsplan (Schritte/Tasks).
- Die Umsetzung erfolgt Schritt für Schritt entlang dieses Plans.
- Nach jedem Schritt erfolgt ein Commit und Push.
- **WICHTIG - Schrittweise Umsetzung**: Implementiere immer nur das, was explizit besprochen und geplant wurde. Vermeide es, zusätzliche Features oder Placeholder für zukünftige Funktionen zu erstellen, da dies die Issues zu groß macht und das Testen erschwert. Jedes Feature sollte vollständig und isoliert implementiert werden.
- **KRITISCH - Strikte Issue-Fokussierung**: Implementiere AUSSCHLIESSLICH die in der Issue-Beschreibung geforderten Funktionen. NIEMALS zusätzliche Features wie Paging, Filterung, erweiterte Parameter oder "vorsorgliche" Funktionalitäten hinzufügen, die nicht explizit gefordert wurden. Dies verursacht unnötige Analyse-Zeit beim Review und macht PRs komplexer als nötig. Regel: Wenn es nicht im Issue steht, wird es nicht implementiert.
- **OBLIGATORISCH - Frontend & Backend Synchronisation**: Bei JEDER Aufgabe IMMER sowohl Frontend als auch Backend betrachten und synchron halten. Änderungen an APIs, Datenstrukturen oder Funktionen müssen konsistent zwischen Frontend (.NET Core API) und Backend (Next.js) implementiert werden. Vergessene Frontend-Anpassungen führen zu Runtime-Fehlern und zusätzlicher Review-Zeit.

### 4.1 Obligatorische Reihenfolge bei Issue-Bearbeitung:
1. **Branch-Setup** (Abschnitt 11.3 + 12.1) - IMMER zuerst!
2. **Umsetzungsplan** erstellen und dokumentieren
3. **Schritt-für-Schritt Implementation** mit regelmäßigen Commits
4. **Tests** erstellen und ausführen
5. **Pull Request** erstellen und reviewen

## 5. Tests

### 5.1 Test-Frameworks und Tools
#### Backend/API
- **Test-Framework**: xUnit
- **Mocking**: NSubstitute (für Isolierung von Dependencies)
- **Test-Daten**: AutoFixture (für automatische Test-Daten-Generierung)
- **Assertions**: FluentAssertions
- **Integration Tests**: Testcontainers für PostgreSQL

#### Frontend
- **Unit/Component Tests**: Jest
- **E2E Tests**: Playwright
- **Test-Utilities**: React Testing Library (für Next.js)

### 5.2 Zu erstellende Testarten
1. **Unit Tests**: Isolierte Tests einzelner Funktionen/Methoden
2. **Funktionstests**: Tests von Features und Geschäftslogik
3. **Komponententests**: Tests einzelner UI-Komponenten (Frontend)
4. **Integrationstests**: Tests des Zusammenspiels mehrerer Komponenten
5. **Performance Tests**: Lasttests und Performance-Messungen
6. **Akzeptanztests**: Tests gegen Akzeptanzkriterien der User Stories
7. **End-to-End-Tests**: Vollständige Durchläufe durch die Anwendung
8. **Smoke Tests**: Grundlegende Tests der wichtigsten Funktionen

### 5.3 Best Practices
- **Testpyramide**: Viele Unit Tests, weniger Integration Tests, noch weniger E2E-Tests
- **Test-Daten**: Builder-Pattern mit AutoFixture verwenden
- **Page Object Model**: Für Playwright E2E-Tests
- **AAA-Pattern**: Arrange, Act, Assert für klare Teststruktur
- **Test-Isolation**: Jeder Test soll unabhängig ausführbar sein
- **Naming**: Beschreibende Test-Namen (When_Condition_Then_ExpectedResult)
- **Coverage**: Mindestens 80% Code-Coverage anstreben

### 5.4 Komponententest-Richtlinien
- **WICHTIG**: Bei jeder Erstellung oder Änderung von React-Komponenten MÜSSEN entsprechende Komponententests erstellt oder angepasst werden
- **Test-Struktur**: Verwende `describe` Blöcke zur Gruppierung von Tests nach Funktionalität
- **Test-Abdeckung**: Jede Komponente sollte mindestens folgende Tests haben:
  - Rendering-Tests für alle Varianten/Props
  - Event-Handler-Tests (onClick, onChange, etc.)
  - Accessibility-Tests (Focus, ARIA-Attribute)
  - Conditional Rendering-Tests
  - Props-Validierung-Tests
- **Test-Verzeichnis**: Tests gehören in `__tests__` Ordner neben der Komponente
- **Test-Naming**: `ComponentName.test.tsx` für Komponententests
- **Test-Commands**: 
  - `npm test` - Einmalige Ausführung aller Tests
  - `npm run test:watch` - Watch-Mode für Entwicklung
  - `npm run test:coverage` - Coverage-Report generieren

## 6. Dokumentation
- Dokumentiere neue Funktionen und wichtige Änderungen im Code und in der README.md.
- Halte die Dokumentation aktuell.

## 7. Abhängigkeiten
- Füge neue Abhängigkeiten nur hinzu, wenn unbedingt nötig.
- Dokumentiere neue Abhängigkeiten in der README.md oder in einer separaten Datei (z. B. requirements.txt, package.json).

## 8. Sicherheit
- Achte auf sichere Programmierpraktiken (z. B. Validierung von Benutzereingaben, Vermeidung von SQL-Injektionen).
- **WICHTIG: Secrets und sensible Daten**:
  - NIEMALS Secrets (wie JWT-Secrets, Datenbankpasswörter, API-Keys) in appsettings.json oder anderen Konfigurationsdateien im Repository speichern
  - Für die lokale Entwicklung: .NET User Secrets verwenden (`dotnet user-secrets`)
  - Für Docker/Production: Umgebungsvariablen verwenden, die aus .env-Dateien oder einem Secret-Management-System kommen
  - .env-Dateien müssen in .gitignore eingetragen sein und dürfen NIEMALS ins Repository committet werden
  - Beispiel für appsettings.json: `"JwtSettings": { "Secret": "" }` - der Wert wird über User Secrets oder Umgebungsvariablen überschrieben

## 9. Zusammenarbeit mit Copilot
- Schreibe präzise Kommentare und TODOs, um Copilot gezielt einzusetzen.
- Nutze Copilot-Vorschläge als Ausgangspunkt und überprüfe den generierten Code sorgfältig.
- Bei der automatischen Erstellung von Issues oder Tasks immer auf die Anforderungen in `requirements.md` zurückgreifen.

## 10. GitHub Aktionen
- Alle Aktionen, die mit GitHub durchgeführt werden können (z. B. Issue-Erstellung, PRs, Labels), sollen per GitHub CLI (`gh`) ausgeführt werden.
- Vor dem Erstellen eines Issues, einer PR oder eines Labels ist zu prüfen, ob das Label bereits existiert. Falls nicht, muss es mit einer sinnvollen Beschreibung und Farbe angelegt werden.
- Empfohlene Labels:
  - `setup`: Initial project setup und Grundstruktur
  - `struktur`: Projektstruktur und Architektur
  - `backend`: .NET Backend
  - `frontend`: Frontend (HTML/JS/TS)
  - `datenbank`: PostgreSQL und Datenbankthemen
  - Weitere Labels nach Bedarf, immer mit Beschreibung und Farbe versehen.

## 11. Branch-Strategie für Issues

### 11.1 Grundprinzipien
- **JEDES Issue erfordert einen neuen Branch** - keine Ausnahmen
- **Remote-First**: Branches werden IMMER auf GitHub (remote) erstellt, niemals lokal
- **Aktueller Stand**: Verwende immer den neuesten Stand des Haupt-Repository
- **Konfliktvermeidung**: Minimiere Merge-Konflikte durch saubere Branch-Trennung

### 11.2 Branch-Naming-Convention
- Format: `feat/ISSUE-NUMBER-short-description`
- Beispiele:
  - `feat/26-user-authentication`
  - `feat/27-booking-calendar-widget`
  - `fix/28-date-validation-bug`
  - `docs/29-api-documentation`

### 11.3 Obligatorischer Workflow
**DIESER WORKFLOW MUSS VOR JEDER ISSUE-BEARBEITUNG DURCHGEFÜHRT WERDEN:**

#### Schritt 1: Branch-Status überprüfen
```bash
git branch -a
git status
```
- ✅ Prüfe, ob du auf `main` Branch bist
- ✅ Falls nicht auf `main`: Wechsle zu `main` mit `git checkout main`

#### Schritt 2: Repository aktualisieren
```bash
git pull origin main
```
- ✅ Stelle sicher, dass lokaler `main` auf neuestem Stand ist

#### Schritt 3: Issue-Status prüfen
- ✅ Überprüfe, ob das Issue bereits auf einem anderen Branch bearbeitet wird
- ✅ Verwende `gh pr list` um aktive Pull Requests zu prüfen

#### Schritt 4: Neuen Branch erstellen (Remote)
```bash
gh api repos/:owner/:repo/git/refs -f ref=refs/heads/BRANCH-NAME -f sha=$(git rev-parse main)
```
- ✅ Erstelle Branch remote mit aktuellem `main` Stand

#### Schritt 5: Branch lokal auschecken
```bash
git fetch origin
git checkout BRANCH-NAME
```
- ✅ Checke den neuen Branch lokal aus
- ✅ Bestätige mit `git status`, dass du auf dem richtigen Branch bist

#### Schritt 6: Implementation beginnen
- ✅ Erst NACH successful Branch-Setup mit der Implementierung beginnen

### 11.4 Fehlervermeidung
- **NIEMALS** auf `main` Branch direkte Änderungen machen
- **IMMER** Branch-Status vor Arbeitsbeginn überprüfen
- **IMMER** Remote-Branch vor lokalem Checkout erstellen
- **NIEMALS** mehrere Issues auf einem Branch bearbeiten

## 12. Issue-Workflow (OBLIGATORISCH)

### 12.1 Workflow-Checkliste für neue Issues
**DIESE CHECKLISTE MUSS BEI JEDEM NEUEN ISSUE ABGEARBEITET WERDEN:**

#### ✅ Phase 1: Vorbereitung
- [ ] Issue-Nummer und Beschreibung notieren
- [ ] Aktuellen Branch überprüfen mit `git branch`
- [ ] Falls nicht auf `main`: `git checkout main`
- [ ] Repository aktualisieren mit `git pull origin main`
- [ ] Prüfen ob Issue bereits bearbeitet wird: `gh pr list`

#### ✅ Phase 2: Branch-Erstellung
- [ ] Branch-Namen festlegen (Format: `feat/ISSUE-NUMBER-description`)
- [ ] Remote-Branch erstellen mit `gh api`
- [ ] Branch lokal auschecken mit `git checkout BRANCH-NAME`
- [ ] Branch-Status bestätigen mit `git status`

#### ✅ Phase 3: Implementation
- [ ] Umsetzungsplan erstellen und dokumentieren
- [ ] Schritt-für-Schritt Implementierung
- [ ] Regelmäßige Commits mit aussagekräftigen Nachrichten
- [ ] Tests erstellen und ausführen

#### ✅ Phase 4: Abschluss
- [ ] Finale Tests durchführen
- [ ] Branch pushen mit `git push origin BRANCH-NAME`
- [ ] Pull Request erstellen mit Issue-Verknüpfung (siehe Abschnitt 12.4)
- [ ] PR-Details ausfüllen (Summary, Test Plan, Issue-Referenz)

### 12.2 Notfall-Checkliste bei Branch-Problemen
**Falls du feststellst, dass du auf dem falschen Branch arbeitest:**

1. **SOFORT STOPPEN** - keine weiteren Änderungen
2. Aktuellen Zustand sichern: `git stash`
3. Zum korrekten Branch wechseln oder neuen erstellen
4. Änderungen wiederherstellen: `git stash pop`
5. Weiterarbeiten auf dem korrekten Branch

### 12.3 Qualitätssicherung
- **Vor jedem Commit**: Überprüfe mit `git status` den Branch
- **Vor jedem Push**: Bestätige dass du auf dem richtigen Branch bist
- **Vor PR-Erstellung**: Verifiziere dass alle Änderungen zum Issue gehören

### 12.4 OBLIGATORISCH - Pull Request Issue-Verknüpfung
**JEDER Pull Request MUSS mit seinem zugehörigen Issue verknüpft werden:**

#### Schritt 1: Issue-Referenz im PR-Body
**IMMER eine der folgenden Keywords verwenden:**
```bash
# Schließt Issue automatisch bei PR-Merge:
gh pr create --title "feat: implement feature X" --body "Fixes #30"
gh pr create --title "fix: resolve bug Y" --body "Closes #30" 
gh pr create --title "docs: update documentation Z" --body "Resolves #30"
```

#### Schritt 2: PR-Body Template
**Standard-Template für alle PRs:**
```markdown
## Summary
[Kurze Beschreibung der Änderungen]

### Implementation Details  
- [Detail 1]
- [Detail 2]

### Test Plan
- [x] Test 1 erfolgreich
- [x] Test 2 erfolgreich

Fixes #[ISSUE-NUMMER]
```

#### Schritt 3: Automatische Verknüpfung verifizieren
- ✅ GitHub zeigt "linked issues" in PR-Sidebar
- ✅ Issue erhält "linked pull request" Referenz
- ✅ Issue wird automatisch geschlossen bei PR-Merge

#### WICHTIGE Keywords für automatisches Issue-Closing:
- `Fixes #123` - Schließt Issue #123 
- `Closes #123` - Schließt Issue #123
- `Resolves #123` - Schließt Issue #123
- `Fixes: #123` - Schließt Issue #123 (mit Doppelpunkt)

#### Beispiel-Kommandos:
```bash
# Interaktiv mit Issue-Referenz im Body
gh pr create --title "feat: add user authentication" --body "$(cat <<'EOF'
## Summary
Implements user authentication with JWT tokens

### Changes
- Add login/logout endpoints
- JWT token validation middleware  
- User session management

### Test Plan
- [x] Login functionality tested
- [x] Token validation tested  
- [x] Logout functionality tested

Fixes #25
EOF
)"

# Mit --fill und nachträglicher Issue-Referenz
gh pr create --fill --body-file <(echo "Fixes #25")
```

**REGEL: Ohne Issue-Verknüpfung wird KEIN PR akzeptiert!**

## Entwicklungs-Erinnerungen
- Benutze das Options-Pattern, anstatt direkt von IConfiguration zu lesen
- **WICHTIG - Pipeline-Validierung**: Nach jedem Commit und Push MUSS gewartet werden, bis alle GitHub Actions/Pipelines erfolgreich durchgelaufen sind, bevor eine Aufgabe als "abgeschlossen" markiert wird. Dies gilt besonders für PR-Fixes und kritische Änderungen.

## 13. Multi-Agent-Entwicklung mit Git Worktrees

### 13.1 Übersicht
**Ziel**: Mehrere Claude Code Agenten arbeiten parallel an verschiedenen Issues mit isolierten Workspaces für 2.8-4.4x höhere Entwicklungsgeschwindigkeit.

### 13.2 Git Worktrees Setup

#### Basis-Setup für Multi-Agent-Entwicklung
```bash
# Haupt-Repository (Agent 1)
/home/user/git/github/andrekirst/booking/

# Worktree für Agent 2 erstellen
git worktree add ../booking-agent2 feat/33-feature-xyz

# Worktree für Agent 3 erstellen  
git worktree add ../booking-agent3 feat/34-backend-api

# Worktree für Agent 4 erstellen
git worktree add ../booking-agent4 feat/35-tests
```

#### Verzeichnisstruktur nach Setup
```
/home/user/git/github/andrekirst/
├── booking/          (main workspace - Agent 1)
├── booking-agent2/   (worktree - Agent 2)
├── booking-agent3/   (worktree - Agent 3)
└── booking-agent4/   (worktree - Agent 4)
```

### 13.3 Agent-Koordination-Protokoll

#### Issue-Zuweisung
**REGEL**: Jeder Agent bearbeitet GENAU EIN Issue in seinem Worktree.

1. **Agent 1** (Haupt-Workspace): Koordination + Issue #A
2. **Agent 2** (Worktree 1): Issue #B (z.B. Frontend)
3. **Agent 3** (Worktree 2): Issue #C (z.B. Backend)
4. **Agent 4** (Worktree 3): Issue #D (z.B. Tests)

#### Konflikt-Vermeidung
- **File-Level-Assignment**: Agenten arbeiten an unterschiedlichen Files
- **Feature-Isolation**: Klare Trennung von Features pro Agent
- **Communication**: Regelmäßige Sync über CLAUDE.md Updates

### 13.4 Multi-Agent Workflow

#### Schritt 1: Worktree erstellen
```bash
# Für neues Issue #36 mit Agent 2
git worktree add ../booking-agent2 -b feat/36-user-profile origin/main
cd ../booking-agent2
```

#### Schritt 2: Claude Code Session starten
```bash
# In jedem Worktree separate Claude Code Session
cd /path/to/booking-agent2
claude # Startet neue Claude Session für Agent 2
```

#### Schritt 3: Context-Isolation sicherstellen
- Jeder Worktree hat eigene `.claude/settings.local.json`
- Keine geteilten Kontexte zwischen Agenten
- Branch-spezifische Arbeit ohne Interferenz

#### Schritt 4: Koordinierte Integration
```bash
# Agent 1 koordiniert Merges
cd /path/to/booking
git fetch --all
git merge origin/feat/36-user-profile
git merge origin/feat/37-api-enhancement
```

### 13.5 Best Practices für Multi-Agent-Entwicklung

#### DO's ✅
- **Klare Issue-Zuweisung**: Ein Agent = Ein Issue = Ein Branch
- **Regelmäßige Pulls**: `git fetch --all` in allen Worktrees
- **Feature-Isolation**: Keine überlappenden Änderungen
- **Dokumentation**: Jeder Agent dokumentiert seine Änderungen
- **Communication**: Updates in gemeinsamer CLAUDE.md

#### DON'Ts ❌
- **Gleiche Files**: Mehrere Agenten ändern gleiche Datei
- **Branch-Hopping**: Agent wechselt zwischen Branches
- **Context-Mixing**: Geteilte .claude Settings
- **Unkontrollierte Merges**: Ohne Koordination mergen

### 13.6 Performance-Monitoring

#### Metriken
- **Development Speed**: Ziel 3x Improvement
- **Parallel Issues**: 2-4 gleichzeitige Entwicklungsströme
- **Merge Success Rate**: >95% konfliktfreie Merges
- **Agent Efficiency**: <10% Koordinations-Overhead

#### Tracking
```bash
# Aktive Worktrees anzeigen
git worktree list

# Branch-Status aller Agenten
git branch -a | grep feat/

# Merge-Readiness prüfen
git log --oneline --graph --all
```

### 13.7 Troubleshooting

#### Problem: Merge-Konflikte
**Lösung**: Strikte File-Assignment + Feature-Isolation

#### Problem: Context-Bleeding
**Lösung**: Separate .claude Verzeichnisse pro Worktree

#### Problem: Worktree-Fehler
```bash
# Worktree aufräumen
git worktree prune

# Beschädigten Worktree entfernen
git worktree remove booking-agent2 --force
```

### 13.8 Automation Scripts

#### Multi-Agent Setup Script
```bash
#!/bin/bash
# setup-multi-agent.sh
ISSUE_NUMBER=$1
FEATURE_NAME=$2
AGENT_NUMBER=$3

BRANCH_NAME="feat/${ISSUE_NUMBER}-${FEATURE_NAME}"
WORKTREE_DIR="../booking-agent${AGENT_NUMBER}"

# Worktree erstellen
git worktree add $WORKTREE_DIR -b $BRANCH_NAME origin/main

# Claude Settings kopieren
cp -r .claude $WORKTREE_DIR/

echo "✅ Agent $AGENT_NUMBER setup für Issue #$ISSUE_NUMBER"
echo "📁 Workspace: $WORKTREE_DIR"
echo "🌿 Branch: $BRANCH_NAME"
```

### 13.9 Claude Code Instanzen - WICHTIG

#### Separate Sessions erforderlich
**KRITISCH**: Jeder Agent benötigt eine EIGENE Claude Code Session/Instanz!

#### Warum separate Instanzen?
- **Context Isolation**: Jede Session hat eigenen, unabhängigen Kontext
- **Echte Parallelität**: Gleichzeitige Ausführung ohne Wartezeiten
- **Keine Interferenz**: Agenten können sich nicht gegenseitig stören
- **Token-Management**: Separate Limits pro Session

#### Praktisches Multi-Session Setup

**Option 1: Multiple Terminal-Fenster** (Empfohlen)
```bash
# Terminal 1 - Agent 1
cd /home/user/booking
claude  # Startet Claude Session für Agent 1

# Terminal 2 - Agent 2  
cd /home/user/booking-agent2
claude  # Startet SEPARATE Claude Session für Agent 2

# Terminal 3 - Agent 3
cd /home/user/booking-agent3
claude  # Startet DRITTE Claude Session für Agent 3
```

**Option 2: Terminal Multiplexer (tmux)**
```bash
# Erstelle tmux Session mit mehreren Windows
tmux new-session -s multi-agent -n agent1 -c /home/user/booking
tmux new-window -n agent2 -c /home/user/booking-agent2
tmux new-window -n agent3 -c /home/user/booking-agent3

# In jedem Window: claude starten
```

**Option 3: VS Code Multi-Workspace**
- Öffne jedes Worktree in separatem VS Code Fenster
- Nutze Claude Code Extension in jedem Fenster separat
- Alternativ: VS Code Workspace mit mehreren Ordnern

#### Kosten & Subscription
**⚠️ WICHTIG**: Multi-Agent bedeutet multiplizierte Kosten!

- **Claude Pro**: Bei 3-4 Agenten $100-200/Monat empfohlen
- **API Usage**: Kann schnell mehrere hundert Dollar/Monat erreichen
- **Token Limits**: Jede Session zählt gegen dein Limit

#### Session-Koordination
```
┌─────────────┐     ┌─────────────┐     ┌─────────────┐
│   AGENT 1   │     │   AGENT 2   │     │   AGENT 3   │
│   Claude    │     │   Claude    │     │   Claude    │
│  Session 1  │     │  Session 2  │     │  Session 3  │
└──────┬──────┘     └──────┬──────┘     └──────┬──────┘
       │                   │                   │
       ▼                   ▼                   ▼
┌─────────────────────────────────────────────────────┐
│                    Git Repository                    │
│  Branch: main    feat/33-ui    feat/34-api         │
└─────────────────────────────────────────────────────┘
```

#### FAQ - Häufige Fragen

**F: Kann ich eine Claude Session für alle Agenten verwenden?**
A: NEIN! Das würde Context-Mixing verursachen und die Parallelität zerstören.

**F: Wie viele parallele Sessions sind möglich?**
A: Technisch unbegrenzt, praktisch durch Subscription/Kosten limitiert (empfohlen: 2-4).

**F: Wie gebe ich verschiedenen Agenten unterschiedliche Anweisungen?**
A: In jedem Terminal/Session separat. Jeder Agent erhält eigene Instruktionen.

**F: Was passiert bei Session-Timeout?**
A: Jede Session hat eigenen Timeout. Bei Bedarf in jeweiligem Terminal neu starten.

#### Best Practice Beispiel
```bash
# Vorbereitung: 3 Issues für parallele Bearbeitung
# Issue #40: Backend API
# Issue #41: Frontend UI  
# Issue #42: Tests

# Setup alle Worktrees
./scripts/setup-multi-agent.sh 40 backend-api 2
./scripts/setup-multi-agent.sh 41 frontend-ui 3
./scripts/setup-multi-agent.sh 42 tests 4

# Starte 3 separate Terminals
# Terminal 1: cd booking && claude
#   -> "Implementiere die Backend API für Feature X"
# Terminal 2: cd ../booking-agent2 && claude  
#   -> "Erstelle die Frontend-Komponenten für Feature X"
# Terminal 3: cd ../booking-agent3 && claude
#   -> "Schreibe Tests für Feature X"

# Alle arbeiten GLEICHZEITIG ohne Konflikte!
```

## 14. pgweb PostgreSQL Web-Interface Integration

### 14.1 Übersicht
**pgweb** ist in das Multi-Agent Docker-Setup integriert und bietet für jeden Agenten ein separates Web-Interface zur PostgreSQL-Datenbankadministration.

### 14.2 Port-Schema für pgweb
```
Agent | PostgreSQL | pgweb Interface
------|------------|----------------
  2   |   60203    |     60204
  3   |   60303    |     60304  
  4   |   60403    |     60404
```

### 14.3 Zugriff auf pgweb
#### Pro Agent URLs
- **Agent 2**: http://localhost:60204
- **Agent 3**: http://localhost:60304  
- **Agent 4**: http://localhost:60404

#### Authentifizierung
- **Benutzername**: `admin`
- **Passwort**: `admin`
- **Environment**: Nur in Development verfügbar (Production = deaktiviert)

### 14.4 Features
✅ **Datenbank-Browsing**: Tabellen, Views, Funktionen anzeigen  
✅ **SQL-Queries**: Direkte SQL-Ausführung mit Syntax-Highlighting  
✅ **Daten-Export**: CSV, JSON, XML Export  
✅ **Schema-Browsing**: Vollständige Datenbankstruktur  
✅ **Query-History**: Ausgeführte Queries nachvollziehen  
✅ **Multi-Agent-Isolation**: Jeder Agent hat eigene DB und pgweb-Instanz  

### 14.5 Sicherheit
🔒 **Basic Auth**: HTTP-Authentifizierung aktiviert  
🔒 **Netzwerk-Isolation**: pgweb läuft im Agent-spezifischen Docker-Netzwerk  
🔒 **Entwicklungsumgebung**: Nur für Development, nicht Production  
🔒 **Datenbankzugriff**: Vollzugriff auf Agent-spezifische Datenbank  

### 14.6 Verwendung im Development-Workflow
```bash
# 1. Agent starten (pgweb wird automatisch mitgestartet)
./scripts/start-agent.sh 2 feat/my-feature

# 2. pgweb Web-Interface öffnen (nur Development)
open http://localhost:60204
# Login: admin / admin

# 3. Datenbank-Operationen durchführen
# - Tabellen browsen
# - SQL-Queries ausführen
# - Daten exportieren
# - Schema analysieren

# 4. Agent stoppen (pgweb wird automatisch mitgestoppt)
./scripts/stop-agent.sh 2
```

### 14.7 SQL-Query Beispiele
```sql
-- Alle Buchungen anzeigen
SELECT * FROM booking_read_models ORDER BY created_at DESC;

-- Benutzer und ihre Buchungen
SELECT u.first_name, u.last_name, COUNT(b.id) as booking_count
FROM users u 
LEFT JOIN booking_read_models b ON u.id = b.user_id
GROUP BY u.id, u.first_name, u.last_name;

-- Schlafplätze und Auslastung
SELECT sa.name, sa.capacity, COUNT(bi.id) as current_bookings
FROM sleeping_accommodations sa
LEFT JOIN booking_items bi ON sa.id = bi.sleeping_accommodation_id
GROUP BY sa.id, sa.name, sa.capacity;
```

### 14.8 Troubleshooting
#### pgweb lädt nicht
```bash
# Container Status prüfen
docker compose -f docker-compose.agent2.yml ps

# pgweb Logs anzeigen
docker logs booking-pgweb-agent2

# pgweb Container neustarten
docker compose -f docker-compose.agent2.yml restart pgweb-agent2
```

#### Authentifizierung fehlgeschlagen
- Benutzername: `admin`
- Passwort: `admin`
- Stelle sicher, dass Development-Profile aktiviert ist
- Bei Problemen Container-Logs prüfen

#### Datenbankverbindung nicht möglich
```bash
# PostgreSQL Container Status prüfen
docker logs booking-postgres-agent2

# Netzwerk-Konnektivität testen
docker exec booking-pgweb-agent2 ping postgres-agent2
```

### 14.9 Konfiguration
Die pgweb-Konfiguration erfolgt über Umgebungsvariablen im `docker-compose.agent-template.yml`:
```yaml
# pgweb Database Web Interface (Development Only)
pgweb-agent{AGENT_NUMBER}:
  image: sosedoff/pgweb:latest
  environment:
    PGWEB_DATABASE_URL: "postgres://booking_user:booking_password@postgres-agent{AGENT_NUMBER}:5432/booking_agent{AGENT_NUMBER}?sslmode=disable"
    PGWEB_AUTH_USER: "admin"
    PGWEB_AUTH_PASS: "admin"
    PGWEB_LISTEN_ADDR: "0.0.0.0"
    PGWEB_LISTEN_PORT: "8081"
  ports:
    - "{PGWEB_PORT}:8081"
  profiles:
    - development  # Only available in development environment
```

### 14.10 Development vs. Production
**WICHTIG**: pgweb ist nur in der Development-Umgebung verfügbar:

#### Development (pgweb verfügbar)
```bash
# Mit Development-Profile starten
docker compose -f docker-compose.agent2.yml --profile development up -d

# pgweb ist verfügbar unter:
http://localhost:60204 (Login: admin/admin)
```

#### Production (pgweb deaktiviert)
```bash
# Ohne Profile starten (Standard)
docker compose -f docker-compose.agent2.yml up -d

# pgweb wird NICHT gestartet (Sicherheit)
# Nur PostgreSQL, Backend und Frontend laufen
```

<<<<<<< HEAD
## 15. Docker Multi-Agent-Umgebung - OBLIGATORISCHE ERINNERUNG

### 15.1 KRITISCHE REGEL für alle Issue-Bearbeitungen
**⚠️ IMMER VOR JEDER ISSUE-BEARBEITUNG:**

```bash
# SCHRITT 1: Agent-Status prüfen
./scripts/status-agents.sh

# SCHRITT 2: Entsprechenden Agenten starten
./scripts/start-agent.sh <AGENT_NUMBER> <BRANCH_NAME>

# SCHRITT 3: URLs bereitstellen
echo "Test-Umgebung bereit:"
echo "- Frontend: http://localhost:60{AGENT}01"
echo "- Backend:  http://localhost:60{AGENT}02" 
echo "- Database: localhost:60{AGENT}03"
```

### 15.2 Warum Docker Multi-Agent-Umgebung?
- ✅ **Isolierte Test-Umgebung** für jeden Agenten
- ✅ **Parallele Entwicklung** ohne Konflikte
- ✅ **Sofortige Testbarkeit** für den User
- ✅ **Konsistente Umgebung** zwischen Development und Production
- ✅ **Automatische Database-Setup** mit Migrationen

### 15.3 NIEMALS lokales `npm run dev` als Ersatz!
**❌ FALSCH**: `cd src/frontend && npm run dev`
**✅ RICHTIG**: `./scripts/start-agent.sh 4 feat/issue-branch`

**Gründe:**
- Lokales Development hat andere API-URLs
- Keine Datenbank-Integration
- Keine Backend-Services
- User kann nicht vollständig testen

### 15.4 User-Erwartung
**Der User erwartet IMMER:**
1. Komplette Docker-Umgebung mit allen Services
2. Sofort testbare URLs (Frontend + Backend + Database)
3. Keine lokalen Development-Server als Workaround

### 15.5 Erinnerungs-Checkliste
**Bei JEDER Issue-Bearbeitung MUSS Claude:**
- [ ] Agent-Status prüfen (`./scripts/status-agents.sh`)
- [ ] Entsprechenden Agent starten (`./scripts/start-agent.sh`)
- [ ] Test-URLs bereitstellen und dem User mitteilen
- [ ] Status bestätigen (alle Services healthy)
- [ ] NIEMALS lokales `npm run dev` als Ersatz anbieten
=======
## 15. Docker Compose v2 Migration

### 15.1 Übersicht
**WICHTIG**: Das Projekt wurde vollständig auf Docker Compose v2 migriert. Die veraltete `docker-compose` Syntax wird nicht mehr verwendet!

### 15.2 Wichtige Änderungen
#### Kommando-Syntax
```bash
# ❌ Veraltet (Docker Compose v1)
docker-compose up -d
docker-compose -f file.yml ps
docker-compose restart service

# ✅ Modern (Docker Compose v2)
docker compose up -d
docker compose -f file.yml ps
docker compose restart service
```

#### Wichtige Unterschiede
- **Kein Bindestrich**: `docker compose` statt `docker-compose`
- **Docker CLI Plugin**: Teil der Docker CLI, nicht separates Tool
- **Bessere Performance**: Schnellere Ausführung und weniger Speicherverbrauch
- **Konsistente Syntax**: Einheitlich mit anderen Docker-Kommandos

### 15.3 Benefits für Entwickler
✅ **Bessere Performance**: Schnellere Container-Starts und -Stops  
✅ **Vereinfachte Installation**: Bereits in Docker Desktop integriert  
✅ **Konsistente CLI**: Einheitliche Erfahrung mit Docker-Kommandos  
✅ **Zukunftssicher**: Docker Compose v1 wird nicht mehr aktiv entwickelt  
✅ **Bessere Integration**: Nahtlose Zusammenarbeit mit Docker CLI  

### 15.4 Migration Checklist
**Für alle Entwickler:**
- [ ] Docker Desktop auf neueste Version aktualisieren
- [ ] Alle `docker-compose` Kommandos zu `docker compose` ändern
- [ ] Shell-Scripts und Dokumentation aktualisieren
- [ ] IDE/Editor-Plugins auf v2 Syntax umstellen

### 15.5 Häufige Probleme
#### "docker-compose: command not found"
**Lösung**: Docker Desktop installieren oder Docker Compose Plugin hinzufügen:
```bash
# Ubuntu/Debian
sudo apt-get update
sudo apt-get install docker-compose-plugin

# Oder Docker Desktop installieren (empfohlen)
```

#### Legacy Scripts funktionieren nicht
**Lösung**: Alle Scripts auf `docker compose` Syntax aktualisieren oder Alias erstellen:
```bash
# Temporärer Alias (nicht empfohlen für Produktion)
alias docker-compose='docker compose'
```

### 15.6 Entwicklungsumgebung Setup
```bash
# Agent-Container mit Docker Compose v2 starten
docker compose -f docker-compose.agent2.yml --profile development up -d

# Status prüfen
docker compose -f docker-compose.agent2.yml ps

# Services neustarten
docker compose -f docker-compose.agent2.yml restart

# Cleanup
docker compose -f docker-compose.agent2.yml down --volumes
```

**REGEL**: Ab sofort wird AUSSCHLIESSLICH `docker compose` (v2) verwendet!
>>>>>>> 1a37b18b

## 16. Kommunikation
- **Sprache**: Antworte in diesem Projekt grundsätzlich auf **Deutsch**
- Verwende deutsche Begriffe für Erklärungen und Dokumentation
- Code-Kommentare und technische Begriffe können auf Englisch bleiben (z.B. Variablennamen, Methodennamen)
- Commit-Nachrichten können auf Englisch oder Deutsch sein

---

Diese Datei kann bei Bedarf erweitert oder angepasst werden.<|MERGE_RESOLUTION|>--- conflicted
+++ resolved
@@ -829,10 +829,83 @@
 # Nur PostgreSQL, Backend und Frontend laufen
 ```
 
-<<<<<<< HEAD
-## 15. Docker Multi-Agent-Umgebung - OBLIGATORISCHE ERINNERUNG
-
-### 15.1 KRITISCHE REGEL für alle Issue-Bearbeitungen
+## 15. Docker Compose v2 Migration
+
+### 15.1 Übersicht
+**WICHTIG**: Das Projekt wurde vollständig auf Docker Compose v2 migriert. Die veraltete `docker-compose` Syntax wird nicht mehr verwendet!
+
+### 15.2 Wichtige Änderungen
+#### Kommando-Syntax
+```bash
+# ❌ Veraltet (Docker Compose v1)
+docker-compose up -d
+docker-compose -f file.yml ps
+docker-compose restart service
+
+# ✅ Modern (Docker Compose v2)
+docker compose up -d
+docker compose -f file.yml ps
+docker compose restart service
+```
+
+#### Wichtige Unterschiede
+- **Kein Bindestrich**: `docker compose` statt `docker-compose`
+- **Docker CLI Plugin**: Teil der Docker CLI, nicht separates Tool
+- **Bessere Performance**: Schnellere Ausführung und weniger Speicherverbrauch
+- **Konsistente Syntax**: Einheitlich mit anderen Docker-Kommandos
+
+### 15.3 Benefits für Entwickler
+✅ **Bessere Performance**: Schnellere Container-Starts und -Stops  
+✅ **Vereinfachte Installation**: Bereits in Docker Desktop integriert  
+✅ **Konsistente CLI**: Einheitliche Erfahrung mit Docker-Kommandos  
+✅ **Zukunftssicher**: Docker Compose v1 wird nicht mehr aktiv entwickelt  
+✅ **Bessere Integration**: Nahtlose Zusammenarbeit mit Docker CLI  
+
+### 15.4 Migration Checklist
+**Für alle Entwickler:**
+- [ ] Docker Desktop auf neueste Version aktualisieren
+- [ ] Alle `docker-compose` Kommandos zu `docker compose` ändern
+- [ ] Shell-Scripts und Dokumentation aktualisieren
+- [ ] IDE/Editor-Plugins auf v2 Syntax umstellen
+
+### 15.5 Häufige Probleme
+#### "docker-compose: command not found"
+**Lösung**: Docker Desktop installieren oder Docker Compose Plugin hinzufügen:
+```bash
+# Ubuntu/Debian
+sudo apt-get update
+sudo apt-get install docker-compose-plugin
+
+# Oder Docker Desktop installieren (empfohlen)
+```
+
+#### Legacy Scripts funktionieren nicht
+**Lösung**: Alle Scripts auf `docker compose` Syntax aktualisieren oder Alias erstellen:
+```bash
+# Temporärer Alias (nicht empfohlen für Produktion)
+alias docker-compose='docker compose'
+```
+
+### 15.6 Entwicklungsumgebung Setup
+```bash
+# Agent-Container mit Docker Compose v2 starten
+docker compose -f docker-compose.agent2.yml --profile development up -d
+
+# Status prüfen
+docker compose -f docker-compose.agent2.yml ps
+
+# Services neustarten
+docker compose -f docker-compose.agent2.yml restart
+
+# Cleanup
+docker compose -f docker-compose.agent2.yml down --volumes
+```
+
+**REGEL**: Ab sofort wird AUSSCHLIESSLICH `docker compose` (v2) verwendet!
+
+## 16. Docker Multi-Agent-Umgebung - OBLIGATORISCHE ERINNERUNG
+
+### 16.1 KRITISCHE REGEL für alle Issue-Bearbeitungen
 **⚠️ IMMER VOR JEDER ISSUE-BEARBEITUNG:**
 
 ```bash
@@ -849,14 +922,14 @@
 echo "- Database: localhost:60{AGENT}03"
 ```
 
-### 15.2 Warum Docker Multi-Agent-Umgebung?
+### 16.2 Warum Docker Multi-Agent-Umgebung?
 - ✅ **Isolierte Test-Umgebung** für jeden Agenten
 - ✅ **Parallele Entwicklung** ohne Konflikte
 - ✅ **Sofortige Testbarkeit** für den User
 - ✅ **Konsistente Umgebung** zwischen Development und Production
 - ✅ **Automatische Database-Setup** mit Migrationen
 
-### 15.3 NIEMALS lokales `npm run dev` als Ersatz!
+### 16.3 NIEMALS lokales `npm run dev` als Ersatz!
 **❌ FALSCH**: `cd src/frontend && npm run dev`
 **✅ RICHTIG**: `./scripts/start-agent.sh 4 feat/issue-branch`
 
@@ -866,96 +939,21 @@
 - Keine Backend-Services
 - User kann nicht vollständig testen
 
-### 15.4 User-Erwartung
+### 16.4 User-Erwartung
 **Der User erwartet IMMER:**
 1. Komplette Docker-Umgebung mit allen Services
 2. Sofort testbare URLs (Frontend + Backend + Database)
 3. Keine lokalen Development-Server als Workaround
 
-### 15.5 Erinnerungs-Checkliste
+### 16.5 Erinnerungs-Checkliste
 **Bei JEDER Issue-Bearbeitung MUSS Claude:**
 - [ ] Agent-Status prüfen (`./scripts/status-agents.sh`)
 - [ ] Entsprechenden Agent starten (`./scripts/start-agent.sh`)
 - [ ] Test-URLs bereitstellen und dem User mitteilen
 - [ ] Status bestätigen (alle Services healthy)
 - [ ] NIEMALS lokales `npm run dev` als Ersatz anbieten
-=======
-## 15. Docker Compose v2 Migration
-
-### 15.1 Übersicht
-**WICHTIG**: Das Projekt wurde vollständig auf Docker Compose v2 migriert. Die veraltete `docker-compose` Syntax wird nicht mehr verwendet!
-
-### 15.2 Wichtige Änderungen
-#### Kommando-Syntax
-```bash
-# ❌ Veraltet (Docker Compose v1)
-docker-compose up -d
-docker-compose -f file.yml ps
-docker-compose restart service
-
-# ✅ Modern (Docker Compose v2)
-docker compose up -d
-docker compose -f file.yml ps
-docker compose restart service
-```
-
-#### Wichtige Unterschiede
-- **Kein Bindestrich**: `docker compose` statt `docker-compose`
-- **Docker CLI Plugin**: Teil der Docker CLI, nicht separates Tool
-- **Bessere Performance**: Schnellere Ausführung und weniger Speicherverbrauch
-- **Konsistente Syntax**: Einheitlich mit anderen Docker-Kommandos
-
-### 15.3 Benefits für Entwickler
-✅ **Bessere Performance**: Schnellere Container-Starts und -Stops  
-✅ **Vereinfachte Installation**: Bereits in Docker Desktop integriert  
-✅ **Konsistente CLI**: Einheitliche Erfahrung mit Docker-Kommandos  
-✅ **Zukunftssicher**: Docker Compose v1 wird nicht mehr aktiv entwickelt  
-✅ **Bessere Integration**: Nahtlose Zusammenarbeit mit Docker CLI  
-
-### 15.4 Migration Checklist
-**Für alle Entwickler:**
-- [ ] Docker Desktop auf neueste Version aktualisieren
-- [ ] Alle `docker-compose` Kommandos zu `docker compose` ändern
-- [ ] Shell-Scripts und Dokumentation aktualisieren
-- [ ] IDE/Editor-Plugins auf v2 Syntax umstellen
-
-### 15.5 Häufige Probleme
-#### "docker-compose: command not found"
-**Lösung**: Docker Desktop installieren oder Docker Compose Plugin hinzufügen:
-```bash
-# Ubuntu/Debian
-sudo apt-get update
-sudo apt-get install docker-compose-plugin
-
-# Oder Docker Desktop installieren (empfohlen)
-```
-
-#### Legacy Scripts funktionieren nicht
-**Lösung**: Alle Scripts auf `docker compose` Syntax aktualisieren oder Alias erstellen:
-```bash
-# Temporärer Alias (nicht empfohlen für Produktion)
-alias docker-compose='docker compose'
-```
-
-### 15.6 Entwicklungsumgebung Setup
-```bash
-# Agent-Container mit Docker Compose v2 starten
-docker compose -f docker-compose.agent2.yml --profile development up -d
-
-# Status prüfen
-docker compose -f docker-compose.agent2.yml ps
-
-# Services neustarten
-docker compose -f docker-compose.agent2.yml restart
-
-# Cleanup
-docker compose -f docker-compose.agent2.yml down --volumes
-```
-
-**REGEL**: Ab sofort wird AUSSCHLIESSLICH `docker compose` (v2) verwendet!
->>>>>>> 1a37b18b
-
-## 16. Kommunikation
+
+## 17. Kommunikation
 - **Sprache**: Antworte in diesem Projekt grundsätzlich auf **Deutsch**
 - Verwende deutsche Begriffe für Erklärungen und Dokumentation
 - Code-Kommentare und technische Begriffe können auf Englisch bleiben (z.B. Variablennamen, Methodennamen)
